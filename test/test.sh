--- conflicted
+++ resolved
@@ -156,7 +156,6 @@
 x = foo(33)
 puts(x)
 puts(x + 34)'
-<<<<<<< HEAD
 assert "100
 55" '
 def foo(b: boolean)
@@ -168,10 +167,7 @@
   end
 end
 puts(foo(true))
-puts(foo(false))
-'
-=======
->>>>>>> 9267ee4c
+puts(foo(false))'
 # function overloading
 assert "30
 true
